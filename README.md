# RewardMap

<<<<<<< HEAD
The website for RewardMap is hosted at: https://fscdc.github.io/RewardMap/
=======
<div align="center">

![](https://img.shields.io/github/stars/fscdc/RewardMap?color=yellow)
![](https://img.shields.io/github/forks/fscdc/RewardMap?color=lightblue)
![](https://img.shields.io/github/last-commit/fscdc/RewardMap?color=green)
![](https://img.shields.io/badge/PRs-Welcome-blue)
<a href="https://arxiv.org/abs/2510.02240" target="_blank"><img src="https://img.shields.io/badge/arXiv-2510.02240-009688.svg" alt="arXiv"></a>

</div>

---

>🙋 Please let us know if you find out a mistake or have any suggestions!
>
>🌟 If you find this resource helpful, please consider to star this repository and cite our [research](#citation)!

<p align="center">
<img src="assets/rewardmap.svg" width = "95%" alt="" align=center />
</p>

## Updates

- 2025-10-03: 📢 Our paper "RewardMap: Tackling Sparse Rewards in Fine-grained Visual Reasoning via Multi-Stage Reinforcement Learning" is now available on [arXiv](https://arxiv.org/abs/2510.02240)!
- 2025-10-01: 🚀 We released `RewardMap` and the corresponding [ReasonMap-Plus](https://huggingface.co/datasets/FSCCS/ReasonMap-Plus)!

## Usage

### 1. Install dependencies

If you face any issues with the installation, please feel free to open an issue. We will try our best to help you.

```bash
pip install -r requirements.txt
```

### 2. Download the dataset

<p align="center">
<img src="assets/overview_dataset.svg" width = "95%" alt="" align=center />
</p>

You can download [ReasonMap-Plus](https://huggingface.co/datasets/FSCCS/ReasonMap-Plus) for evaluation and [ReasonMap-Train](https://huggingface.co/datasets/FSCCS/ReasonMap-Train) for Rewardap Training from HuggingFace or by running the following command:

```bash
python utils/download_dataset.py
```

Then, put the data under the folder `data`.


### 3. Training

You can train the model by running the following command:

```bash
# RewardMap training
bash scripts/reward_map.sh
```

Then, you can merge the trained model by running:

```bash
# merge trained model
bash scripts/merge_model.sh
```

We use [LLaMA-Factory](https://github.com/hiyouga/LLaMA-Factory) to conduct SFT training. Please first put the file `sft.yaml` under the folder `examples/train_full` of `LLaMA-Factory` repo and prepare the datasets by running the following command:

```bash
python utils/prepare_data_for_sft.py --dataset_dir path/to/your_data
```

Your data will be transferred into the format like:

```json
  {
    "conversations": [
      {
        "from": "human",
        "value": "<image> Please solve the multiple choice problem and put your answer (one of ABCD) in one \"\\boxed{}\". According to the subway map, how many intermediate stops are there between Danube Station and lbn Battuta Station (except for this two stops)? \nA) 8 \nB) 1 \nC) 25 \nD) 12 \n"
      },
      {
        "from": "gpt",
        "value": "B"
      }
    ],
    "images": [
      "./maps/united_arab_emirates/dubai.png"
    ]
  },
```
Then, add the data information in the file `LLaMA-Factory/data/dataset_info.json`:

```json
  "reasonmap_plus": {
    "file_name": "reason_map_plus.json",
    "formatting": "sharegpt",
    "ranking": false,
    "columns": {
      "messages": "conversations",
      "images": "images"
    }
  }
```

Then run the following command under the `LLaMA-Factory` repo:

```bash
# SFT training
FORCE_TORCHRUN=1 llamafactory-cli train examples/train_full/reason-map-plus.yaml
```

### 4. Evaluation

You can evaluate the model performance on `ReasonMap` or `ReasonMap-Plus` by following the guideline in [ReasonMap](https://github.com/fscdc/ReasonMap).


We use [VLMEvalKit](https://github.com/open-compass/VLMEvalKit) to evaluate our models on other benchmarks, to conduct evaluation, you should first add the model information in `VLMEvalKit/vlmeval/config.py`:

```python
"your-model-name": partial(
    Qwen2VLChat,
    model_path="path/to/your_model",
    min_pixels=1280 * 28 * 28,
    max_pixels=16384 * 28 * 28,
    use_custom_prompt=False,
),
```

Then run the following command under the `VLMEvalKit` repo:

```bash
# evaluate on other benchmarks
bash script/eval_other_benchmarks.sh
```

## Acknowledgement

This source code is derived from the PyTorch reimplementation of [Seg-Zero](https://github.com/dvlab-research/Seg-Zero).

## Citation

If you find this paper useful in your research, please consider citing our paper:

```bibtex
@article{feng2025rewardmap,
  title={RewardMap: Tackling Sparse Rewards in Fine-grained Visual Reasoning via Multi-Stage Reinforcement Learning},
  author={Feng, Sicheng and Tuo, Kaiwen and Wang, Song and Kong, Lingdong and Zhu, Jianke and Wang, Huan},
  journal={arXiv preprint arXiv:2510.02240},
  year={2025}
}
```
>>>>>>> 38f581bd
<|MERGE_RESOLUTION|>--- conflicted
+++ resolved
@@ -1,158 +1,3 @@
 # RewardMap
 
-<<<<<<< HEAD
-The website for RewardMap is hosted at: https://fscdc.github.io/RewardMap/
-=======
-<div align="center">
-
-![](https://img.shields.io/github/stars/fscdc/RewardMap?color=yellow)
-![](https://img.shields.io/github/forks/fscdc/RewardMap?color=lightblue)
-![](https://img.shields.io/github/last-commit/fscdc/RewardMap?color=green)
-![](https://img.shields.io/badge/PRs-Welcome-blue)
-<a href="https://arxiv.org/abs/2510.02240" target="_blank"><img src="https://img.shields.io/badge/arXiv-2510.02240-009688.svg" alt="arXiv"></a>
-
-</div>
-
----
-
->🙋 Please let us know if you find out a mistake or have any suggestions!
->
->🌟 If you find this resource helpful, please consider to star this repository and cite our [research](#citation)!
-
-<p align="center">
-<img src="assets/rewardmap.svg" width = "95%" alt="" align=center />
-</p>
-
-## Updates
-
-- 2025-10-03: 📢 Our paper "RewardMap: Tackling Sparse Rewards in Fine-grained Visual Reasoning via Multi-Stage Reinforcement Learning" is now available on [arXiv](https://arxiv.org/abs/2510.02240)!
-- 2025-10-01: 🚀 We released `RewardMap` and the corresponding [ReasonMap-Plus](https://huggingface.co/datasets/FSCCS/ReasonMap-Plus)!
-
-## Usage
-
-### 1. Install dependencies
-
-If you face any issues with the installation, please feel free to open an issue. We will try our best to help you.
-
-```bash
-pip install -r requirements.txt
-```
-
-### 2. Download the dataset
-
-<p align="center">
-<img src="assets/overview_dataset.svg" width = "95%" alt="" align=center />
-</p>
-
-You can download [ReasonMap-Plus](https://huggingface.co/datasets/FSCCS/ReasonMap-Plus) for evaluation and [ReasonMap-Train](https://huggingface.co/datasets/FSCCS/ReasonMap-Train) for Rewardap Training from HuggingFace or by running the following command:
-
-```bash
-python utils/download_dataset.py
-```
-
-Then, put the data under the folder `data`.
-
-
-### 3. Training
-
-You can train the model by running the following command:
-
-```bash
-# RewardMap training
-bash scripts/reward_map.sh
-```
-
-Then, you can merge the trained model by running:
-
-```bash
-# merge trained model
-bash scripts/merge_model.sh
-```
-
-We use [LLaMA-Factory](https://github.com/hiyouga/LLaMA-Factory) to conduct SFT training. Please first put the file `sft.yaml` under the folder `examples/train_full` of `LLaMA-Factory` repo and prepare the datasets by running the following command:
-
-```bash
-python utils/prepare_data_for_sft.py --dataset_dir path/to/your_data
-```
-
-Your data will be transferred into the format like:
-
-```json
-  {
-    "conversations": [
-      {
-        "from": "human",
-        "value": "<image> Please solve the multiple choice problem and put your answer (one of ABCD) in one \"\\boxed{}\". According to the subway map, how many intermediate stops are there between Danube Station and lbn Battuta Station (except for this two stops)? \nA) 8 \nB) 1 \nC) 25 \nD) 12 \n"
-      },
-      {
-        "from": "gpt",
-        "value": "B"
-      }
-    ],
-    "images": [
-      "./maps/united_arab_emirates/dubai.png"
-    ]
-  },
-```
-Then, add the data information in the file `LLaMA-Factory/data/dataset_info.json`:
-
-```json
-  "reasonmap_plus": {
-    "file_name": "reason_map_plus.json",
-    "formatting": "sharegpt",
-    "ranking": false,
-    "columns": {
-      "messages": "conversations",
-      "images": "images"
-    }
-  }
-```
-
-Then run the following command under the `LLaMA-Factory` repo:
-
-```bash
-# SFT training
-FORCE_TORCHRUN=1 llamafactory-cli train examples/train_full/reason-map-plus.yaml
-```
-
-### 4. Evaluation
-
-You can evaluate the model performance on `ReasonMap` or `ReasonMap-Plus` by following the guideline in [ReasonMap](https://github.com/fscdc/ReasonMap).
-
-
-We use [VLMEvalKit](https://github.com/open-compass/VLMEvalKit) to evaluate our models on other benchmarks, to conduct evaluation, you should first add the model information in `VLMEvalKit/vlmeval/config.py`:
-
-```python
-"your-model-name": partial(
-    Qwen2VLChat,
-    model_path="path/to/your_model",
-    min_pixels=1280 * 28 * 28,
-    max_pixels=16384 * 28 * 28,
-    use_custom_prompt=False,
-),
-```
-
-Then run the following command under the `VLMEvalKit` repo:
-
-```bash
-# evaluate on other benchmarks
-bash script/eval_other_benchmarks.sh
-```
-
-## Acknowledgement
-
-This source code is derived from the PyTorch reimplementation of [Seg-Zero](https://github.com/dvlab-research/Seg-Zero).
-
-## Citation
-
-If you find this paper useful in your research, please consider citing our paper:
-
-```bibtex
-@article{feng2025rewardmap,
-  title={RewardMap: Tackling Sparse Rewards in Fine-grained Visual Reasoning via Multi-Stage Reinforcement Learning},
-  author={Feng, Sicheng and Tuo, Kaiwen and Wang, Song and Kong, Lingdong and Zhu, Jianke and Wang, Huan},
-  journal={arXiv preprint arXiv:2510.02240},
-  year={2025}
-}
-```
->>>>>>> 38f581bd
+The website for RewardMap is hosted at: https://fscdc.github.io/RewardMap/